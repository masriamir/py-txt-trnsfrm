"""Tests for centralized environment variable configuration module."""

import os
from unittest.mock import patch

import pytest

from app.env_config import (
    FlaskEnvironment,
    LoggingConfig,
    LogLevel,
    get_flask_env,
    get_flask_env_for_wsgi,
    get_logging_config,
    get_port,
    get_web_concurrency,
    is_heroku_environment,
)


@pytest.mark.unit
class TestLoggingConfig:
    """Test logging configuration functionality."""

    def test_logging_config_tuple_structure(self):
        """Test LoggingConfig named tuple structure."""
        config = LoggingConfig(log_level=LogLevel.INFO, debug_mode=False)
        assert config.log_level == LogLevel.INFO
        assert config.debug_mode is False

        # Test that it's immutable
        with pytest.raises(AttributeError):
            config.log_level = LogLevel.DEBUG

    @pytest.mark.unit
    def test_get_logging_config_debug_level(self):
        """Test get_logging_config with DEBUG level."""
        with patch.dict(os.environ, {"LOG_LEVEL": "debug"}):
            config = get_logging_config()
            assert config.log_level == LogLevel.DEBUG
            assert config.debug_mode is True

    @pytest.mark.unit
    def test_get_logging_config_info_level(self):
        """Test get_logging_config with INFO level."""
        with patch.dict(os.environ, {"LOG_LEVEL": "info"}):
            config = get_logging_config()
            assert config.log_level == LogLevel.INFO
            assert config.debug_mode is False

    @pytest.mark.unit
    def test_get_logging_config_warning_level(self):
        """Test get_logging_config with WARNING level."""
        with patch.dict(os.environ, {"LOG_LEVEL": "warning"}):
            config = get_logging_config()
            assert config.log_level == LogLevel.WARNING
            assert config.debug_mode is False

    @pytest.mark.unit
    def test_get_logging_config_error_level(self):
        """Test get_logging_config with ERROR level."""
        with patch.dict(os.environ, {"LOG_LEVEL": "error"}):
            config = get_logging_config()
            assert config.log_level == LogLevel.ERROR
            assert config.debug_mode is False

    @pytest.mark.unit
    def test_get_logging_config_critical_level(self):
        """Test get_logging_config with CRITICAL level."""
        with patch.dict(os.environ, {"LOG_LEVEL": "critical"}):
            config = get_logging_config()
            assert config.log_level == LogLevel.CRITICAL
            assert config.debug_mode is False

    @pytest.mark.unit
    def test_get_logging_config_case_insensitive(self):
        """Test get_logging_config handles case variations."""
        test_cases = [
            ("Debug", LogLevel.DEBUG, True),
            ("INFO", LogLevel.INFO, False),
            ("Warning", LogLevel.WARNING, False),
            ("ERROR", LogLevel.ERROR, False),
            ("Critical", LogLevel.CRITICAL, False),
        ]

        for input_level, expected_level, expected_debug in test_cases:
            with patch.dict(os.environ, {"LOG_LEVEL": input_level}):
                config = get_logging_config()
                assert config.log_level == expected_level
                assert config.debug_mode == expected_debug

    @pytest.mark.unit
    def test_get_logging_config_invalid_level(self):
        """Test get_logging_config with invalid level defaults to INFO."""
        invalid_levels = ["invalid", "trace", "verbose", "123", ""]

        for invalid_level in invalid_levels:
            with patch.dict(os.environ, {"LOG_LEVEL": invalid_level}):
                config = get_logging_config()
                assert config.log_level == LogLevel.INFO
                assert config.debug_mode is False

    @pytest.mark.unit
    def test_get_logging_config_no_env_var(self):
        """Test get_logging_config with no LOG_LEVEL environment variable."""
        with patch.dict(os.environ, {}, clear=False):
            # Remove LOG_LEVEL if it exists
            os.environ.pop("LOG_LEVEL", None)
            config = get_logging_config()
            assert config.log_level == LogLevel.INFO
            assert config.debug_mode is False


@pytest.mark.unit
<<<<<<< HEAD
class TestFlaskEnvironmentEnum:
    """Test FlaskEnvironment enum functionality."""

    @pytest.mark.unit
    def test_flask_environment_enum_values(self):
        """Test FlaskEnvironment enum has correct values."""
        assert FlaskEnvironment.DEVELOPMENT.value == "development"
        assert FlaskEnvironment.TESTING.value == "testing"
        assert FlaskEnvironment.PRODUCTION.value == "production"

    @pytest.mark.unit
    def test_flask_environment_from_string_valid(self):
        """Test FlaskEnvironment.from_string with valid values."""
        test_cases = [
            ("development", FlaskEnvironment.DEVELOPMENT),
            ("testing", FlaskEnvironment.TESTING),
            ("production", FlaskEnvironment.PRODUCTION),
            ("DEVELOPMENT", FlaskEnvironment.DEVELOPMENT),
            ("Testing", FlaskEnvironment.TESTING),
            ("PRODUCTION", FlaskEnvironment.PRODUCTION),
        ]

        for input_str, expected_enum in test_cases:
            result = FlaskEnvironment.from_string(input_str)
            assert result == expected_enum
            assert isinstance(result, FlaskEnvironment)

    @pytest.mark.unit
    def test_flask_environment_from_string_invalid(self):
        """Test FlaskEnvironment.from_string with invalid values."""
        invalid_values = ["invalid", "staging", "local", "123", "", None]

        for invalid_value in invalid_values:
            with pytest.raises(ValueError) as exc_info:
                FlaskEnvironment.from_string(invalid_value)
            assert "Invalid Flask environment" in str(exc_info.value)

    @pytest.mark.unit
    def test_flask_environment_from_string_error_message(self):
        """Test FlaskEnvironment.from_string error message includes valid values."""
        with pytest.raises(ValueError) as exc_info:
            FlaskEnvironment.from_string("invalid")

        error_message = str(exc_info.value)
        assert "Invalid Flask environment: 'invalid'" in error_message
        assert "development" in error_message
        assert "testing" in error_message
        assert "production" in error_message
=======
class TestLogLevelEnum:
    """Test LogLevel enum functionality."""

    @pytest.mark.unit
    def test_log_level_enum_values(self):
        """Test LogLevel enum has correct values."""
        assert LogLevel.DEBUG.value == "DEBUG"
        assert LogLevel.INFO.value == "INFO"
        assert LogLevel.WARNING.value == "WARNING"
        assert LogLevel.ERROR.value == "ERROR"
        assert LogLevel.CRITICAL.value == "CRITICAL"

    @pytest.mark.unit
    def test_log_level_enum_comparison(self):
        """Test LogLevel enum comparison works correctly."""
        debug_config = LoggingConfig(log_level=LogLevel.DEBUG, debug_mode=True)
        info_config = LoggingConfig(log_level=LogLevel.INFO, debug_mode=False)

        assert debug_config.log_level == LogLevel.DEBUG
        assert info_config.log_level == LogLevel.INFO
        assert debug_config.log_level != info_config.log_level

    @pytest.mark.unit
    def test_log_level_enum_string_conversion(self):
        """Test LogLevel enum can be converted to string."""
        assert str(LogLevel.DEBUG.value) == "DEBUG"
        assert str(LogLevel.INFO.value) == "INFO"

    @pytest.mark.unit
    def test_log_level_enum_from_string_valid(self):
        """Test LogLevel enum creation from valid strings."""
        assert LogLevel("DEBUG") == LogLevel.DEBUG
        assert LogLevel("INFO") == LogLevel.INFO
        assert LogLevel("WARNING") == LogLevel.WARNING
        assert LogLevel("ERROR") == LogLevel.ERROR
        assert LogLevel("CRITICAL") == LogLevel.CRITICAL

    @pytest.mark.unit
    def test_log_level_enum_from_string_invalid(self):
        """Test LogLevel enum raises ValueError for invalid strings."""
        with pytest.raises(ValueError):
            LogLevel("INVALID")
        with pytest.raises(ValueError):
            LogLevel("TRACE")
        with pytest.raises(ValueError):
            LogLevel("VERBOSE")
>>>>>>> 258f45fc


@pytest.mark.unit
class TestFlaskEnvironmentConfig:
    """Test Flask environment configuration."""

    @pytest.mark.unit
    def test_get_flask_env_with_environment_variable(self):
        """Test get_flask_env with FLASK_ENV set."""
        with patch.dict(os.environ, {"FLASK_ENV": "production"}):
            result = get_flask_env()
            assert result == FlaskEnvironment.PRODUCTION
            assert isinstance(result, FlaskEnvironment)

    @pytest.mark.unit
    def test_get_flask_env_default(self):
        """Test get_flask_env default value."""
        with patch.dict(os.environ, {}, clear=False):
            os.environ.pop("FLASK_ENV", None)
            result = get_flask_env()
            assert result == FlaskEnvironment.DEVELOPMENT
            assert isinstance(result, FlaskEnvironment)

    @pytest.mark.unit
    def test_get_flask_env_for_wsgi_with_environment_variable(self):
        """Test get_flask_env_for_wsgi with FLASK_ENV set."""
        with patch.dict(os.environ, {"FLASK_ENV": "development"}):
            result = get_flask_env_for_wsgi()
            assert result == FlaskEnvironment.DEVELOPMENT
            assert isinstance(result, FlaskEnvironment)

    @pytest.mark.unit
    def test_get_flask_env_for_wsgi_default(self):
        """Test get_flask_env_for_wsgi default value."""
        with patch.dict(os.environ, {}, clear=False):
            os.environ.pop("FLASK_ENV", None)
            result = get_flask_env_for_wsgi()
            assert result == FlaskEnvironment.PRODUCTION
            assert isinstance(result, FlaskEnvironment)

    @pytest.mark.unit
    def test_get_flask_env_case_insensitive(self):
        """Test get_flask_env handles case variations."""
        test_cases = [
            ("Development", FlaskEnvironment.DEVELOPMENT),
            ("PRODUCTION", FlaskEnvironment.PRODUCTION),
            ("Testing", FlaskEnvironment.TESTING),
        ]

        for input_env, expected_enum in test_cases:
            with patch.dict(os.environ, {"FLASK_ENV": input_env}):
                result = get_flask_env()
                assert result == expected_enum
                assert isinstance(result, FlaskEnvironment)

    @pytest.mark.unit
    def test_get_flask_env_invalid_value(self):
        """Test get_flask_env with invalid environment value raises ValueError."""
        invalid_environments = ["invalid", "staging", "local", "123", ""]

        for invalid_env in invalid_environments:
            with patch.dict(os.environ, {"FLASK_ENV": invalid_env}):
                with pytest.raises(ValueError) as exc_info:
                    get_flask_env()
                assert "Invalid Flask environment" in str(exc_info.value)
                assert invalid_env in str(exc_info.value)

    @pytest.mark.unit
    def test_get_flask_env_for_wsgi_invalid_value(self):
        """Test get_flask_env_for_wsgi with invalid environment value raises ValueError."""
        with patch.dict(os.environ, {"FLASK_ENV": "invalid"}):
            with pytest.raises(ValueError) as exc_info:
                get_flask_env_for_wsgi()
            assert "Invalid Flask environment" in str(exc_info.value)
            assert "invalid" in str(exc_info.value)


@pytest.mark.unit
class TestHerokuEnvironmentDetection:
    """Test Heroku environment detection."""

    @pytest.mark.unit
    def test_is_heroku_environment_true(self):
        """Test is_heroku_environment returns True when DYNO is set."""
        with patch.dict(os.environ, {"DYNO": "web.1"}):
            assert is_heroku_environment() is True

    @pytest.mark.unit
    def test_is_heroku_environment_false(self):
        """Test is_heroku_environment returns False when DYNO is not set."""
        with patch.dict(os.environ, {}, clear=False):
            os.environ.pop("DYNO", None)
            assert is_heroku_environment() is False

    @pytest.mark.unit
    def test_is_heroku_environment_empty_string(self):
        """Test is_heroku_environment returns False for empty DYNO."""
        with patch.dict(os.environ, {"DYNO": ""}):
            assert is_heroku_environment() is False


@pytest.mark.unit
class TestPortConfiguration:
    """Test port configuration."""

    @pytest.mark.unit
    def test_get_port_with_environment_variable(self):
        """Test get_port with PORT environment variable set."""
        with patch.dict(os.environ, {"PORT": "8080"}):
            assert get_port() == 8080

    @pytest.mark.unit
    def test_get_port_default(self):
        """Test get_port default value."""
        with patch.dict(os.environ, {}, clear=False):
            os.environ.pop("PORT", None)
            assert get_port() == 5000

    @pytest.mark.unit
    def test_get_port_string_conversion(self):
        """Test get_port converts string to integer."""
        with patch.dict(os.environ, {"PORT": "3000"}):
            port = get_port()
            assert isinstance(port, int)
            assert port == 3000

    @pytest.mark.unit
    def test_get_web_concurrency_with_environment_variable(self):
        """Test get_web_concurrency with WEB_CONCURRENCY environment variable set."""
        with patch.dict(os.environ, {"WEB_CONCURRENCY": "4"}):
            assert get_web_concurrency() == "4"

    @pytest.mark.unit
    def test_get_web_concurrency_default(self):
        """Test get_web_concurrency default value."""
        with patch.dict(os.environ, {}, clear=False):
            os.environ.pop("WEB_CONCURRENCY", None)
            assert get_web_concurrency() == "auto"

    @pytest.mark.unit
    def test_get_web_concurrency_string_type(self):
        """Test get_web_concurrency returns string type."""
        with patch.dict(os.environ, {"WEB_CONCURRENCY": "2"}):
            concurrency = get_web_concurrency()
            assert isinstance(concurrency, str)
            assert concurrency == "2"


@pytest.mark.integration
class TestEnvironmentConfigIntegration:
    """Integration tests for environment configuration."""

    @pytest.mark.integration
    def test_logging_config_integration_with_flask_creation(self):
        """Test logging config integration with Flask app creation."""
        with patch.dict(os.environ, {"LOG_LEVEL": "debug", "FLASK_ENV": "development"}):
            config = get_logging_config()
            flask_env = get_flask_env()

            assert config.log_level == LogLevel.DEBUG
            assert config.debug_mode is True
            assert flask_env == FlaskEnvironment.DEVELOPMENT
            assert isinstance(flask_env, FlaskEnvironment)

    @pytest.mark.integration
    def test_production_environment_configuration(self):
        """Test production environment configuration."""
        with patch.dict(
            os.environ,
            {
                "LOG_LEVEL": "info",
                "FLASK_ENV": "production",
                "PORT": "80",
                "WEB_CONCURRENCY": "4",
            },
        ):
            config = get_logging_config()
            flask_env = get_flask_env_for_wsgi()
            port = get_port()
            web_concurrency = get_web_concurrency()

            assert config.log_level == LogLevel.INFO
            assert config.debug_mode is False
            assert flask_env == FlaskEnvironment.PRODUCTION
            assert isinstance(flask_env, FlaskEnvironment)
            assert port == 80
            assert web_concurrency == "4"

    @pytest.mark.integration
    def test_heroku_environment_configuration(self):
        """Test Heroku environment configuration."""
        with patch.dict(
            os.environ, {"DYNO": "web.1", "LOG_LEVEL": "info", "PORT": "5000"}
        ):
            is_heroku = is_heroku_environment()
            config = get_logging_config()
            port = get_port()

            assert is_heroku is True
            assert config.log_level == LogLevel.INFO
            assert config.debug_mode is False
            assert port == 5000

    @pytest.mark.integration
    def test_all_environment_functions_work_together(self):
        """Test that all environment configuration functions work together."""
        test_env = {
            "LOG_LEVEL": "warning",
            "FLASK_ENV": "testing",
            "PORT": "8000",
            "DYNO": "worker.1",
        }

        with patch.dict(os.environ, test_env):
            config = get_logging_config()
            flask_env = get_flask_env()
            flask_env_wsgi = get_flask_env_for_wsgi()
            port = get_port()
            is_heroku = is_heroku_environment()

            # Verify all functions return expected values
            assert config.log_level == LogLevel.WARNING
            assert config.debug_mode is False
            assert flask_env == FlaskEnvironment.TESTING
            assert isinstance(flask_env, FlaskEnvironment)
            assert flask_env_wsgi == FlaskEnvironment.TESTING
            assert isinstance(flask_env_wsgi, FlaskEnvironment)
            assert port == 8000
            assert is_heroku is True

    @pytest.mark.integration
    def test_flask_app_creation_with_enum_environment(self):
        """Test Flask app creation works with enum environment values."""
        from app import create_app

        with patch.dict(os.environ, {"FLASK_ENV": "testing", "LOG_LEVEL": "info"}):
            app = create_app()
            assert app is not None
            assert app.config["TESTING"] is True  # TestConfig should be loaded<|MERGE_RESOLUTION|>--- conflicted
+++ resolved
@@ -112,7 +112,55 @@
 
 
 @pytest.mark.unit
-<<<<<<< HEAD
+class TestLogLevelEnum:
+    """Test LogLevel enum functionality."""
+
+    @pytest.mark.unit
+    def test_log_level_enum_values(self):
+        """Test LogLevel enum has correct values."""
+        assert LogLevel.DEBUG.value == "DEBUG"
+        assert LogLevel.INFO.value == "INFO"
+        assert LogLevel.WARNING.value == "WARNING"
+        assert LogLevel.ERROR.value == "ERROR"
+        assert LogLevel.CRITICAL.value == "CRITICAL"
+
+    @pytest.mark.unit
+    def test_log_level_enum_comparison(self):
+        """Test LogLevel enum comparison works correctly."""
+        debug_config = LoggingConfig(log_level=LogLevel.DEBUG, debug_mode=True)
+        info_config = LoggingConfig(log_level=LogLevel.INFO, debug_mode=False)
+
+        assert debug_config.log_level == LogLevel.DEBUG
+        assert info_config.log_level == LogLevel.INFO
+        assert debug_config.log_level != info_config.log_level
+
+    @pytest.mark.unit
+    def test_log_level_enum_string_conversion(self):
+        """Test LogLevel enum can be converted to string."""
+        assert str(LogLevel.DEBUG.value) == "DEBUG"
+        assert str(LogLevel.INFO.value) == "INFO"
+
+    @pytest.mark.unit
+    def test_log_level_enum_from_string_valid(self):
+        """Test LogLevel enum creation from valid strings."""
+        assert LogLevel("DEBUG") == LogLevel.DEBUG
+        assert LogLevel("INFO") == LogLevel.INFO
+        assert LogLevel("WARNING") == LogLevel.WARNING
+        assert LogLevel("ERROR") == LogLevel.ERROR
+        assert LogLevel("CRITICAL") == LogLevel.CRITICAL
+
+    @pytest.mark.unit
+    def test_log_level_enum_from_string_invalid(self):
+        """Test LogLevel enum raises ValueError for invalid strings."""
+        with pytest.raises(ValueError):
+            LogLevel("INVALID")
+        with pytest.raises(ValueError):
+            LogLevel("TRACE")
+        with pytest.raises(ValueError):
+            LogLevel("VERBOSE")
+
+
+@pytest.mark.unit
 class TestFlaskEnvironmentEnum:
     """Test FlaskEnvironment enum functionality."""
 
@@ -161,54 +209,6 @@
         assert "development" in error_message
         assert "testing" in error_message
         assert "production" in error_message
-=======
-class TestLogLevelEnum:
-    """Test LogLevel enum functionality."""
-
-    @pytest.mark.unit
-    def test_log_level_enum_values(self):
-        """Test LogLevel enum has correct values."""
-        assert LogLevel.DEBUG.value == "DEBUG"
-        assert LogLevel.INFO.value == "INFO"
-        assert LogLevel.WARNING.value == "WARNING"
-        assert LogLevel.ERROR.value == "ERROR"
-        assert LogLevel.CRITICAL.value == "CRITICAL"
-
-    @pytest.mark.unit
-    def test_log_level_enum_comparison(self):
-        """Test LogLevel enum comparison works correctly."""
-        debug_config = LoggingConfig(log_level=LogLevel.DEBUG, debug_mode=True)
-        info_config = LoggingConfig(log_level=LogLevel.INFO, debug_mode=False)
-
-        assert debug_config.log_level == LogLevel.DEBUG
-        assert info_config.log_level == LogLevel.INFO
-        assert debug_config.log_level != info_config.log_level
-
-    @pytest.mark.unit
-    def test_log_level_enum_string_conversion(self):
-        """Test LogLevel enum can be converted to string."""
-        assert str(LogLevel.DEBUG.value) == "DEBUG"
-        assert str(LogLevel.INFO.value) == "INFO"
-
-    @pytest.mark.unit
-    def test_log_level_enum_from_string_valid(self):
-        """Test LogLevel enum creation from valid strings."""
-        assert LogLevel("DEBUG") == LogLevel.DEBUG
-        assert LogLevel("INFO") == LogLevel.INFO
-        assert LogLevel("WARNING") == LogLevel.WARNING
-        assert LogLevel("ERROR") == LogLevel.ERROR
-        assert LogLevel("CRITICAL") == LogLevel.CRITICAL
-
-    @pytest.mark.unit
-    def test_log_level_enum_from_string_invalid(self):
-        """Test LogLevel enum raises ValueError for invalid strings."""
-        with pytest.raises(ValueError):
-            LogLevel("INVALID")
-        with pytest.raises(ValueError):
-            LogLevel("TRACE")
-        with pytest.raises(ValueError):
-            LogLevel("VERBOSE")
->>>>>>> 258f45fc
 
 
 @pytest.mark.unit
